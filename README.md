--- conflicted
+++ resolved
@@ -58,14 +58,8 @@
   implementation.
 - **[Experimental]**`pelikan_pingserver_rs`: a Rust implementation of
   `pelikan_pingserver` which includes TLS support.
-<<<<<<< HEAD
-- [`momento_proxy`][momento_proxy-url]: a proxy which allows
-  existing applications to use Momento instead of a Memcache-compatible cache
-  backend.
-=======
 - [`momento_proxy`][momento_proxy-url]: a proxy which allows existing 
   applications to use Momento instead of a Memcache-compatible cache backend.
->>>>>>> 80b5f624
 
 ## Features
 - runtime separation of control and data plane
