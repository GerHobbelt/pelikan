// Copyright 2022 Twitter, Inc.
// Licensed under the Apache License, Version 2.0
// http://www.apache.org/licenses/LICENSE-2.0

use std::future::Future;

use momento::response::MomentoError;
pub use protocol_resp::{Request, RequestParser};

mod get;
<<<<<<< HEAD
mod ping;
=======
mod hdel;
mod hexists;
mod hget;
mod hgetall;
mod hincrby;
mod hkeys;
mod hlen;
mod hmget;
mod hset;
mod hvals;
mod lindex;
mod llen;
mod lpop;
mod lpush;
mod lrange;
mod ltrim;
mod rpop;
mod rpush;
mod sadd;
mod sdiff;
>>>>>>> 294b6799
mod set;
mod sinter;
mod sismember;
mod smembers;
mod srem;
mod sunion;

pub use self::lindex::*;
pub use self::llen::*;
pub use self::lpop::*;
pub use self::lpush::*;
pub use self::lrange::*;
pub use self::ltrim::*;
pub use self::rpop::*;
pub use self::rpush::*;
pub use self::sdiff::*;
pub use self::sinter::*;
pub use self::sismember::*;
pub use self::smembers::*;
pub use self::srem::*;
pub use self::sunion::*;
pub use get::*;
<<<<<<< HEAD
pub use ping::*;
pub use set::*;
=======
pub use hdel::*;
pub use hexists::*;
pub use hget::*;
pub use hgetall::*;
pub use hincrby::*;
pub use hkeys::*;
pub use hlen::*;
pub use hmget::*;
pub use hset::*;
pub use hvals::*;
pub use sadd::*;
pub use set::*;

pub(crate) fn momento_error_to_resp_error(buf: &mut Vec<u8>, command: &str, error: MomentoError) {
    use crate::BACKEND_EX;

    BACKEND_EX.increment();

    error!("backend error for {command}: {error}");
    buf.extend_from_slice(format!("-ERR backend error: {error}\r\n").as_bytes());
}

async fn update_method_metrics<T, E>(
    count: &metriken::Counter,
    count_ex: &metriken::Counter,
    future: impl Future<Output = Result<T, E>>,
) -> Result<T, E> {
    count.increment();
    future.await.map_err(|e| {
        count_ex.increment();
        e
    })
}
>>>>>>> 294b6799
<|MERGE_RESOLUTION|>--- conflicted
+++ resolved
@@ -8,9 +8,6 @@
 pub use protocol_resp::{Request, RequestParser};
 
 mod get;
-<<<<<<< HEAD
-mod ping;
-=======
 mod hdel;
 mod hexists;
 mod hget;
@@ -31,7 +28,6 @@
 mod rpush;
 mod sadd;
 mod sdiff;
->>>>>>> 294b6799
 mod set;
 mod sinter;
 mod sismember;
@@ -54,10 +50,6 @@
 pub use self::srem::*;
 pub use self::sunion::*;
 pub use get::*;
-<<<<<<< HEAD
-pub use ping::*;
-pub use set::*;
-=======
 pub use hdel::*;
 pub use hexists::*;
 pub use hget::*;
@@ -90,5 +82,4 @@
         count_ex.increment();
         e
     })
-}
->>>>>>> 294b6799
+}