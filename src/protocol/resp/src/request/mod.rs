--- conflicted
+++ resolved
@@ -16,9 +16,6 @@
 mod badd;
 mod del;
 mod get;
-<<<<<<< HEAD
-mod ping;
-=======
 mod hdel;
 mod hexists;
 mod hget;
@@ -39,7 +36,6 @@
 mod rpush;
 mod sadd;
 mod sdiff;
->>>>>>> 294b6799
 mod set;
 mod sinter;
 mod sismember;
@@ -47,12 +43,6 @@
 mod srem;
 mod sunion;
 
-<<<<<<< HEAD
-pub use badd::BAddRequest;
-pub use get::GetRequest;
-pub use ping::PingRequest;
-pub use set::SetRequest;
-=======
 pub use self::lindex::*;
 pub use self::llen::*;
 pub use self::lpop::*;
@@ -82,7 +72,6 @@
 pub use hvals::*;
 pub use sadd::*;
 pub use set::*;
->>>>>>> 294b6799
 
 /// response codes for klog
 /// matches Memcache protocol response codes for compatibility with existing tools
@@ -157,33 +146,10 @@
             }
         }
 
-<<<<<<< HEAD
-                match &array[0] {
-                    Message::BulkString(c) => match c.inner.as_ref().map(|v| v.as_ref().as_ref()) {
-                        Some(b"badd") | Some(b"BADD") => {
-                            BAddRequest::try_from(message).map(Request::from)
-                        }
-                        Some(b"get") | Some(b"GET") => {
-                            GetRequest::try_from(message).map(Request::from)
-                        }
-                        Some(b"set") | Some(b"SET") => {
-                            SetRequest::try_from(message).map(Request::from)
-                        }
-                        Some(b"ping") | Some(b"PING") => {
-                            PingRequest::try_from(message).map(Request::from)
-                        }
-                        _ => Err(Error::new(ErrorKind::Other, "unknown command")),
-                    },
-                    _ => {
-                        // all valid commands are encoded as a bulk string
-                        Err(Error::new(ErrorKind::Other, "malformed command"))
-                    }
-=======
         impl Compose for $name {
             fn compose(&self, buf: &mut dyn BufMut) -> usize {
                 match self {
                     $( Self::$variant(v) => v.compose(buf), )*
->>>>>>> 294b6799
                 }
             }
         }
@@ -198,26 +164,6 @@
     }
 }
 
-<<<<<<< HEAD
-impl Compose for Request {
-    fn compose(&self, buf: &mut dyn BufMut) -> usize {
-        match self {
-            Self::BAdd(r) => r.compose(buf),
-            Self::Get(r) => r.compose(buf),
-            Self::Set(r) => r.compose(buf),
-            Self::Ping(r) => r.compose(buf),
-        }
-    }
-}
-
-#[derive(Debug, PartialEq, Eq)]
-pub enum Request {
-    BAdd(BAddRequest),
-    Get(GetRequest),
-    Set(SetRequest),
-    Ping(PingRequest),
-}
-=======
 decl_request! {
     pub enum Request {
         BtreeAdd(BtreeAdd) => "badd",
@@ -254,7 +200,6 @@
 
 #[derive(Clone, Default)]
 pub struct RequestParser {}
->>>>>>> 294b6799
 
 impl RequestParser {
     pub fn new() -> Self {
@@ -279,40 +224,14 @@
         Self::Del(Del::new(keys))
     }
 
-<<<<<<< HEAD
-impl From<PingRequest> for Request {
-    fn from(other: PingRequest) -> Self {
-        Self::Ping(other)
-    }
-}
-
-#[derive(Debug, PartialEq, Eq)]
-pub enum Command {
-    BAdd,
-    Get,
-    Set,
-    Ping,
-}
-=======
     pub fn get(key: &[u8]) -> Self {
         Self::Get(Get::new(key))
     }
->>>>>>> 294b6799
 
     pub fn hash_delete(key: &[u8], fields: &[&[u8]]) -> Self {
         Self::HashDelete(HashDelete::new(key, fields))
     }
 
-<<<<<<< HEAD
-    fn try_from(other: &[u8]) -> Result<Self, ()> {
-        match other {
-            b"badd" | b"BADD" => Ok(Command::BAdd),
-            b"get" | b"GET" => Ok(Command::Get),
-            b"set" | b"SET" => Ok(Command::Set),
-            b"ping" | b"PING" => Ok(Command::Ping),
-            _ => Err(()),
-        }
-=======
     pub fn hash_exists(key: &[u8], field: &[u8]) -> Self {
         Self::HashExists(HashExists::new(key, field))
     }
@@ -357,7 +276,6 @@
         get_old: bool,
     ) -> Self {
         Self::Set(Set::new(key, value, expire_time, mode, get_old))
->>>>>>> 294b6799
     }
 }
 
